--- conflicted
+++ resolved
@@ -6,15 +6,10 @@
 
 export const SquareTool: React.FC = () => {
   const [imageFile, setImageFile] = useState<File | null>(null);
-<<<<<<< HEAD
   const [backgroundColor, setBackgroundColor] = useLocalStorage<
     "black" | "white"
   >("squareTool_backgroundColor", "white");
-=======
-  const [backgroundColor, setBackgroundColor] = useState<"black" | "white">(
-    "white",
-  );
->>>>>>> 891c2286
+
   const [previewUrl, setPreviewUrl] = useState<string | null>(null);
   const [canvasDataUrl, setCanvasDataUrl] = useState<string | null>(null);
   const [imageMetadata, setImageMetadata] = useState<{
